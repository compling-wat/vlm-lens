"""config.py.

This module provides a config class to be used for both the parser as well as
for providing the model specific classes a way to access the parsed arguments.
"""
import argparse
import logging
import os
from enum import Enum
from typing import List, Optional

import regex as re
import torch
import yaml


class ModelSelection(str, Enum):
    """Enum that contains all possible model choices."""
    LLAVA = 'llava'
    QWEN = 'qwen'
    CLIP = 'clip'
    GLAMM = 'glamm'
    JANUS = 'janus'
    BLIP2 = 'blip2'
    MOLMO = 'molmo'
<<<<<<< HEAD
    INTERNVL = 'internvl'
=======
    MINICPM = 'minicpm'
>>>>>>> 2fae0abe


class Config():
    """Config class for both yaml and cli arguments."""

    def __init__(self):
        """Verifies the passed arguments while populating config fields."""
        # Initiate parser and parse arguments
        parser = argparse.ArgumentParser()
        parser.add_argument(
            '-c',
            '--config',
            type=str,
            help=''
        )

        model_sel = [model.value for model in list(ModelSelection)]
        parser.add_argument(
            '-a',
            '--architecture',
            type=ModelSelection,
            choices=list(ModelSelection),
            metavar=f'{model_sel}',
            help='The model architecture family to extract the embeddings from'
        )
        parser.add_argument(
            '-m',
            '--model-path',
            type=str,
            help='The specific model path to extract the embeddings from'
        )
        parser.add_argument(
            '-d',
            '--debug',
            default=None,
            action='store_true',
            help='Print out debug statements'
        )
        parser.add_argument(
            '-l',
            '--log_named_modules',
            default=None,
            action='store_true',
            help='Logs the named modules for the specified model'
        )
        # TODO: Add in a check to make sure that the input directory exists
        parser.add_argument(
            '-i',
            '--input-dir',
            type=str,
            help='The specified input directory to read data from'
        )
        parser.add_argument(
            '-o',
            '--output-db',
            type=str,
            help=(
                'The specified output database to save the tensors to, '
                'defaults to embedding.db'
            )
        )
        parser.add_argument(
            '--device',
            type=str,
            default='cpu',
            help='Specify the device to send tensors and the model to'
        )

        # only parse the args that we know, and throw out what we don't know
        args = parser.parse_known_args()[0]

        # the set of potential keys should be defined by the config + any
        # other special ones here (such as the model args)
        config_keys = list(args.__dict__.keys())
        config_keys.append('model')
        config_keys.append('prompt')
        config_keys.append('modules')
        config_keys.append('forward')

        # first read the config file and set the current attributes to it
        # then parse through the other arguments as that's what we want use to
        # override the config file if supplied
        if args.config:
            with open(args.config, 'r') as file:
                data = yaml.safe_load(file)

            for key in config_keys:
                if key in data.keys():
                    setattr(self, key, data[key])

        # now we take all the arguments we want and we copy it over!
        for key, value in args._get_kwargs():
            if value is not None:
                setattr(self, key, value)

        # we set the debug flag to False if it doesn't exist
        # And to whatever we would normally set it to otherwise
        self.debug = (
            hasattr(self, 'debug') and self.debug
        )
        if self.debug:
            logging.getLogger().setLevel(logging.DEBUG)
        else:
            logging.getLogger().setLevel(logging.INFO)

        # require that the architecture and the model path to exist
        assert hasattr(self, 'architecture') and hasattr(self, 'model_path'), (
            'Fields `architecture` and `model_path` in yaml config must exist, '
            'otherwise, --architecture and --model-path must be set'
        )

        # change the architecture type to an enum
        if not isinstance(self.architecture, ModelSelection):
            assert self.architecture in model_sel, (
                f'Architecture {self.architecture} not supported, '
                f'use one of {model_sel}'
            )
            self.architecture = ModelSelection(self.architecture)

        if hasattr(self, 'model'):
            model_mapping = {}
            for mapping in self.model:
                model_mapping = {**model_mapping, **mapping}
            self.model = model_mapping

        if hasattr(self, 'forward'):
            forward_mapping = {}
            for mapping in self.forward:
                forward_mapping = {**forward_mapping, **mapping}
            self.forward = forward_mapping

        # do an early return if we don't need the modules
        self.log_named_modules = (
            hasattr(self, 'log_named_modules') and self.log_named_modules
        )
        if self.log_named_modules:
            return

        assert hasattr(self, 'modules') and self.modules is not None, (
            'Must declare at least one module.'
        )
        self.default_modules = self.modules
        self.set_modules(self.modules)

        self.image_paths = []
        self.default_input_dir = (
            self.input_dir
            if hasattr(self, 'input_dir') else
            None
        )
        self.set_image_paths(self.default_input_dir)

        # check if there is no input data
        if not (self.has_images() or hasattr(self, 'prompt')):
            raise ValueError(
                'Input directory was either not provided or empty '
                'and no prompt was provided'
            )

        # now set the default prompt to be used in filters
        self.default_prompt = self.prompt

        # now sets the specific device, first does a check to make sure that if
        # the user wants to use cuda that it is available
        if 'cuda' in self.device and not torch.cuda.is_available():
            raise ValueError('No GPU found for this machine')

        self.device = torch.device(self.device)

        self.DB_TABLE_NAME = 'tensors'
        self.NO_IMG_PROMPT = 'No image prompt'

        # if there is no output database set, use embeddings.db as the default
        if not hasattr(self, 'output_db'):
            self.output_db = 'embeddings.db'

    def has_images(self) -> bool:
        """Returns a boolean for whether or not the input directory has images.

        Returns:
            bool: Whether or not the input directory has images.
        """
        return len(self.image_paths) > 0

    def matches_module(self, module_name: str) -> bool:
        """Returns whether the given module name matches one of the regexes.

        Args:
            module_name (str): The module name to match.

        Returns:
            bool: Whether the given module name matches the config's module
            regexes.
        """
        for module in self.modules:
            if module.fullmatch(module_name):
                return True
        return False

    def set_prompt(self, prompt: str):
        """Sets the prompt for the specific config.

        Args:
            prompt (str): Prompt to set.
        """
        self.prompt = prompt

    def set_modules(self, to_match_modules: List[str]):
        """Sets the modules for the specific config.

        Args:
            to_match_modules (List[str]): The module regexes to match.
        """
        self.modules = [re.compile(module) for module in to_match_modules]

    def set_image_paths(self, input_dir: Optional[str]):
        """Sets the images based on the input directory.

        Args:
            input_dir (Optional[str]): The input directory.
        """
        if input_dir is None:
            return
        # now we take a look through all the images in the input directory
        # and add those paths to image_paths
        image_exts = ['.jpg', '.jpeg', '.png', '.gif', '.bmp', '.tiff']
        self.image_paths = [
            os.path.join(input_dir, img_path)
            for img_path in filter(
                lambda file_path:
                    os.path.splitext(file_path)[1].lower() in image_exts,
                os.listdir(self.input_dir)
            )
        ]<|MERGE_RESOLUTION|>--- conflicted
+++ resolved
@@ -23,11 +23,8 @@
     JANUS = 'janus'
     BLIP2 = 'blip2'
     MOLMO = 'molmo'
-<<<<<<< HEAD
     INTERNVL = 'internvl'
-=======
     MINICPM = 'minicpm'
->>>>>>> 2fae0abe
 
 
 class Config():
