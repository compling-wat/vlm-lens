--- conflicted
+++ resolved
@@ -17,11 +17,8 @@
     """Enum that contains all possible model choices."""
     LLAVA = 'llava'
     QWEN = 'qwen'
-<<<<<<< HEAD
     MINICPM = 'minicpm'
-=======
     CLIP = 'clip'
->>>>>>> c7b781df
 
 
 class Config():
