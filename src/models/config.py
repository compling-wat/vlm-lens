"""config.py.

This module provides a config class to be used for both the parser as well as
for providing the model specific classes a way to access the parsed arguments.
"""
import argparse
import logging
import os
from enum import Enum
from typing import List, Optional

import regex as re
import torch
import yaml


class ModelSelection(str, Enum):
    """Enum that contains all possible model choices."""
    LLAVA = 'llava'
    QWEN = 'qwen'
    CLIP = 'clip'
    GLAMM = 'glamm'
    JANUS = 'janus'
    BLIP2 = 'blip2'
    MOLMO = 'molmo'
<<<<<<< HEAD
    MINICPM_O = 'minicpm_o'
=======
    INTERNLM_XC = 'internlm-xcomposer'
    INTERNVL = 'internvl'
>>>>>>> bdc18677
    MINICPM = 'minicpm'


class Config():
    """Config class for both yaml and cli arguments."""

    def __init__(self):
        """Verifies the passed arguments while populating config fields."""
        # Initiate parser and parse arguments
        parser = argparse.ArgumentParser()
        parser.add_argument(
            '-c',
            '--config',
            type=str,
            help=''
        )

        model_sel = [model.value for model in list(ModelSelection)]
        parser.add_argument(
            '-a',
            '--architecture',
            type=ModelSelection,
            choices=list(ModelSelection),
            metavar=f'{model_sel}',
            help='The model architecture family to extract the embeddings from'
        )
        parser.add_argument(
            '-m',
            '--model-path',
            type=str,
            help='The specific model path to extract the embeddings from'
        )
        parser.add_argument(
            '-d',
            '--debug',
            default=None,
            action='store_true',
            help='Print out debug statements'
        )
        parser.add_argument(
            '-l',
            '--log_named_modules',
            default=None,
            action='store_true',
            help='Logs the named modules for the specified model'
        )
        # TODO: Add in a check to make sure that the input directory exists
        parser.add_argument(
            '-i',
            '--input-dir',
            type=str,
            help='The specified input directory to read data from'
        )
        parser.add_argument(
            '-o',
            '--output-db',
            type=str,
            help=(
                'The specified output database to save the tensors to, '
                'defaults to embedding.db'
            )
        )
        parser.add_argument(
            '--device',
            type=str,
            default='cpu',
            help='Specify the device to send tensors and the model to'
        )

        # only parse the args that we know, and throw out what we don't know
        args = parser.parse_known_args()[0]

        # the set of potential keys should be defined by the config + any
        # other special ones here (such as the model args)
        config_keys = list(args.__dict__.keys())
        config_keys.append('model')
        config_keys.append('prompt')
        config_keys.append('modules')
        config_keys.append('forward')

        # first read the config file and set the current attributes to it
        # then parse through the other arguments as that's what we want use to
        # override the config file if supplied
        if args.config:
            with open(args.config, 'r') as file:
                data = yaml.safe_load(file)

            for key in config_keys:
                if key in data.keys():
                    setattr(self, key, data[key])

        # now we take all the arguments we want and we copy it over!
        for key, value in args._get_kwargs():
            if value is not None:
                setattr(self, key, value)

        # we set the debug flag to False if it doesn't exist
        # And to whatever we would normally set it to otherwise
        self.debug = (
            hasattr(self, 'debug') and self.debug
        )
        if self.debug:
            logging.getLogger().setLevel(logging.DEBUG)
        else:
            logging.getLogger().setLevel(logging.INFO)

        # require that the architecture and the model path to exist
        assert hasattr(self, 'architecture') and hasattr(self, 'model_path'), (
            'Fields `architecture` and `model_path` in yaml config must exist, '
            'otherwise, --architecture and --model-path must be set'
        )

        # change the architecture type to an enum
        if not isinstance(self.architecture, ModelSelection):
            assert self.architecture in model_sel, (
                f'Architecture {self.architecture} not supported, '
                f'use one of {model_sel}'
            )
            self.architecture = ModelSelection(self.architecture)

        # if the model is set, make sure that it is a mapping
        if hasattr(self, 'model'):
            model_mapping = {}
            for mapping in self.model:
                model_mapping = {**model_mapping, **mapping}
            self.model = model_mapping

        # if forward is set, make sure that it is a mapping
        if hasattr(self, 'forward'):
            forward_mapping = {}
            for mapping in self.forward:
                forward_mapping = {**forward_mapping, **mapping}
            self.forward = forward_mapping

        # do an early return if we don't need the modules
        self.log_named_modules = (
            hasattr(self, 'log_named_modules') and self.log_named_modules
        )
        if self.log_named_modules:
            return

        assert hasattr(self, 'modules') and self.modules is not None, (
            'Must declare at least one module.'
        )
        self.default_modules = self.modules
        self.set_modules(self.modules)

        self.image_paths = []
        self.default_input_dir = (
            self.input_dir
            if hasattr(self, 'input_dir') else
            None
        )
        self.set_image_paths(self.default_input_dir)

        # check if there is no input data
        if not (self.has_images() or hasattr(self, 'prompt')):
            raise ValueError(
                'Input directory was either not provided or empty '
                'and no prompt was provided'
            )

        # now set the default prompt to be used in filters
        self.default_prompt = self.prompt

        # now sets the specific device, first does a check to make sure that if
        # the user wants to use cuda that it is available
        if 'cuda' in self.device and not torch.cuda.is_available():
            raise ValueError('No GPU found for this machine')

        self.device = torch.device(self.device)

        self.DB_TABLE_NAME = 'tensors'
        self.NO_IMG_PROMPT = 'No image prompt'

        # if there is no output database set, use embeddings.db as the default
        if not hasattr(self, 'output_db'):
            self.output_db = 'embeddings.db'

    def has_images(self) -> bool:
        """Returns a boolean for whether or not the input directory has images.

        Returns:
            bool: Whether or not the input directory has images.
        """
        return len(self.image_paths) > 0

    def matches_module(self, module_name: str) -> bool:
        """Returns whether the given module name matches one of the regexes.

        Args:
            module_name (str): The module name to match.

        Returns:
            bool: Whether the given module name matches the config's module
            regexes.
        """
        for module in self.modules:
            if module.fullmatch(module_name):
                return True
        return False

    def set_prompt(self, prompt: str):
        """Sets the prompt for the specific config.

        Args:
            prompt (str): Prompt to set.
        """
        self.prompt = prompt

    def set_modules(self, to_match_modules: List[str]):
        """Sets the modules for the specific config.

        Args:
            to_match_modules (List[str]): The module regexes to match.
        """
        self.modules = [re.compile(module) for module in to_match_modules]

    def set_image_paths(self, input_dir: Optional[str]):
        """Sets the images based on the input directory.

        Args:
            input_dir (Optional[str]): The input directory.
        """
        if input_dir is None:
            return
        # now we take a look through all the images in the input directory
        # and add those paths to image_paths
        image_exts = ['.jpg', '.jpeg', '.png', '.gif', '.bmp', '.tiff']
        self.image_paths = [
            os.path.join(input_dir, img_path)
            for img_path in filter(
                lambda file_path:
                    os.path.splitext(file_path)[1].lower() in image_exts,
                os.listdir(self.input_dir)
            )
        ]<|MERGE_RESOLUTION|>--- conflicted
+++ resolved
@@ -23,13 +23,10 @@
     JANUS = 'janus'
     BLIP2 = 'blip2'
     MOLMO = 'molmo'
-<<<<<<< HEAD
-    MINICPM_O = 'minicpm_o'
-=======
     INTERNLM_XC = 'internlm-xcomposer'
     INTERNVL = 'internvl'
->>>>>>> bdc18677
     MINICPM = 'minicpm'
+    MINICPM_O = 'minicpm_o'
 
 
 class Config():
