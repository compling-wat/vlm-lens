--- conflicted
+++ resolved
@@ -23,11 +23,8 @@
     JANUS = 'janus'
     BLIP2 = 'blip2'
     MOLMO = 'molmo'
-<<<<<<< HEAD
     INTERNLM_XC = 'internlm-xcomposer'
-=======
     INTERNVL = 'internvl'
->>>>>>> 4f84177d
     MINICPM = 'minicpm'
 
 
@@ -155,10 +152,7 @@
                 model_mapping = {**model_mapping, **mapping}
             self.model = model_mapping
 
-<<<<<<< HEAD
         # if forward is set, make sure that it is a mapping
-=======
->>>>>>> 4f84177d
         if hasattr(self, 'forward'):
             forward_mapping = {}
             for mapping in self.forward:
