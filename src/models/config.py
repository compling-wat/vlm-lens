--- conflicted
+++ resolved
@@ -36,12 +36,9 @@
     INTERNVL = 'internvl'
     MINICPM = 'minicpm'
     COGVLM = 'cogvlm'
-<<<<<<< HEAD
     PLM = 'plm'
-=======
     PIXTRAL = 'pixtral'
     AYA_VISION = 'aya-vision'
->>>>>>> 00859763
 
 
 class Config:
