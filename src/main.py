"""main.py.

This module here is the entrypoint to the VLM Competence toolkit.
"""
import logging
import os
import sys

from models.base import ModelBase
from models.config import Config, ModelSelection

# add on the src directory to the PythonPath
EXC_DIR = os.path.dirname(os.path.dirname(__file__))
sys.path.append(EXC_DIR)
sys.path.append(os.path.join(EXC_DIR, 'src/'))


def get_model(
    model_arch: ModelSelection,
    config: Config
) -> ModelBase:
    """Returns the model based on the selection enum chosen.

    Args:
        model_arch (ModelSelection): ModelSelection enum chosen for the specific
        architecture.
        model_path (str): The specific model within the family architecture of
        model_arch.

    Returns:
        base.ModelBase: A model of type ModelBase which implements the runtime
    """
    if model_arch == ModelSelection.LLAVA:
        from models.llava import LlavaModel
        return LlavaModel(config)
    elif model_arch == ModelSelection.QWEN:
        from models.qwen import QwenModel
        return QwenModel(config)
    elif model_arch == ModelSelection.CLIP:
        from models.clip import ClipModel
        return ClipModel(config)
    elif model_arch == ModelSelection.GLAMM:
        from models.glamm import GlammModel
        return GlammModel(config)
    elif model_arch == ModelSelection.JANUS:
        from models.janus import JanusModel
        return JanusModel(config)
    elif model_arch == ModelSelection.BLIP2:
        from models.blip2 import Blip2Model
        return Blip2Model(config)
    elif model_arch == ModelSelection.MOLMO:
        from models.molmo import MolmoModel
        return MolmoModel(config)
<<<<<<< HEAD
    elif model_arch == ModelSelection.MINICPM_O:
        from models.minicpm_o import MiniCPMOModel
        return MiniCPMOModel(config)

=======
    elif model_arch == ModelSelection.MINICPM:
        from models.minicpm import MiniCPMModel
        return MiniCPMModel(config)
>>>>>>> 2fae0abe


if __name__ == '__main__':
    logging.getLogger().setLevel(logging.INFO)
    config = Config()
    logging.debug(
        f'Config is set to '
        f'{[(key, value) for key, value in config.__dict__.items()]}'
    )

    model = get_model(config.architecture, config)
    model.run()<|MERGE_RESOLUTION|>--- conflicted
+++ resolved
@@ -51,16 +51,13 @@
     elif model_arch == ModelSelection.MOLMO:
         from models.molmo import MolmoModel
         return MolmoModel(config)
-<<<<<<< HEAD
     elif model_arch == ModelSelection.MINICPM_O:
         from models.minicpm_o import MiniCPMOModel
         return MiniCPMOModel(config)
-
-=======
     elif model_arch == ModelSelection.MINICPM:
         from models.minicpm import MiniCPMModel
         return MiniCPMModel(config)
->>>>>>> 2fae0abe
+
 
 
 if __name__ == '__main__':
