"""main.py.

This module here is the entrypoint to the VLM Competence toolkit.
"""
import logging

from models import llava, qwen
from models.base import ModelBase
from models.config import Config, ModelSelection


def get_model(
    model_arch: ModelSelection,
    config: Config
) -> ModelBase:
    """Returns the model based on the selection enum chosen.

    Args:
        model_arch (ModelSelection): ModelSelection enum chosen for the specific
        architecture.
        model_path (str): The specific model within the family architecture of
        model_arch.

    Returns:
        base.ModelBase: A model of type ModelBase which implements the runtime
    """
    if model_arch == ModelSelection.LLAVA:
        return llava.LlavaModel(config)
    elif model_arch == ModelSelection.QWEN:
        return qwen.QwenModel(config)


if __name__ == '__main__':
    config = Config()
    if config.debug:
        logging.basicConfig(level=logging.DEBUG)
    else:
        logging.basicConfig(level=logging.INFO)

    logging.debug(
        f'Config is set to '
        f'{[(key, value) for key, value in config.__dict__.items()]}'
    )
    model = get_model(config.architecture, config)
<<<<<<< HEAD
    model.forward(load_image_data(config, model))
    model.save_states()
=======
    model.forward(model.load_input_data())
    model.save_states()
>>>>>>> e9b93d2c
<|MERGE_RESOLUTION|>--- conflicted
+++ resolved
@@ -42,10 +42,5 @@
         f'{[(key, value) for key, value in config.__dict__.items()]}'
     )
     model = get_model(config.architecture, config)
-<<<<<<< HEAD
-    model.forward(load_image_data(config, model))
-    model.save_states()
-=======
     model.forward(model.load_input_data())
-    model.save_states()
->>>>>>> e9b93d2c
+    model.save_states()