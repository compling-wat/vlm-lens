"""main.py.

This module here is the entrypoint to the VLM Competence toolkit.
"""
import logging

from models import llava, qwen
from models.base import ModelBase
from models.config import Config, ModelSelection


def get_model(
    model_arch: ModelSelection,
    config: Config
) -> ModelBase:
    """Returns the model based on the selection enum chosen.

    Args:
        model_arch (ModelSelection): ModelSelection enum chosen for the specific
        architecture.
        model_path (str): The specific model within the family architecture of
        model_arch.

    Returns:
        base.ModelBase: A model of type ModelBase which implements the runtime
    """
    match model_arch:
        case ModelSelection.LLAVA:
            return llava.LlavaModel(config)
        case ModelSelection.QWEN:
            return qwen.QwenModel(config)


if __name__ == '__main__':
    config = Config()
    if config.debug:
        logging.basicConfig(level=logging.DEBUG)
    else:
        logging.basicConfig(level=logging.INFO)

    logging.debug(
        f'Config is set to '
        f'{[(key, value) for key, value in config.__dict__.items()]}'
    )
    model = get_model(config.architecture, config)
<<<<<<< HEAD
    model.forward(load_image_data(config, model))
    model.save_states()
=======
    model.forward(model.load_input_data())
    model.save_states()

    # TODO: Look at setting the model to eval
    # make sure that the train part doesn't introduce stochasticity
>>>>>>> faa5b748
<|MERGE_RESOLUTION|>--- conflicted
+++ resolved
@@ -43,13 +43,5 @@
         f'{[(key, value) for key, value in config.__dict__.items()]}'
     )
     model = get_model(config.architecture, config)
-<<<<<<< HEAD
-    model.forward(load_image_data(config, model))
-    model.save_states()
-=======
     model.forward(model.load_input_data())
-    model.save_states()
-
-    # TODO: Look at setting the model to eval
-    # make sure that the train part doesn't introduce stochasticity
->>>>>>> faa5b748
+    model.save_states()